"""
Useful callbacks for the Run Engine
"""
from itertools import count
import warnings
from collections import defaultdict, deque, namedtuple, OrderedDict, ChainMap
import time as ttime

from datetime import datetime
import numpy as np
import logging
from ..utils import ensure_uid
logger = logging.getLogger(__name__)

# back-compat
try:
    import matplotlib
except ImportError:
    from .mpl_plotting import (LiveScatter, LivePlot, LiveGrid,
                               LiveFitPlot, LiveRaster, LiveMesh)


class CallbackBase:
    """
    A convenient platform for writing stateful callbacks.

    Examples
    --------
    A callback that prints the total number of events as they go by.

    >>> class Thing(CallbackBase):
    ...     def __init__(self, start_doc=None):
    ...         super().__init__(start_doc)
    ...         self.counter = 0
    ...
    ...     def event(self, doc):
    ...         self.counter += 1
    ...         print(self.counter)
    """

    def __init__(self, start_doc=None):
        # Callbacks meant to be used with a RunRouter may *require* a start_doc
        # at __init__ time by making the start_doc argument required.
        # Others may not.
        #
        # If a start_doc is given, it is passed to the `start` method
        # immediately, here. If one is not given, it is up to the caller to
        # call `start(...)` later once the RunStart document is available.
        if start_doc is not None:
            self.start(start_doc)

    def __call__(self, name, doc):
        "Dispatch to methods expecting particular doc types."
        return getattr(self, name)(doc)

    def event(self, doc):
        pass

    def bulk_events(self, doc):
        pass

    def resource(self, doc):
        pass

    def datum(self, doc):
        pass

    def bulk_datum(self, doc):
        pass

    def descriptor(self, doc):
        pass

    def start(self, doc):
        pass

    def stop(self, doc):
        pass


class RunRouter(CallbackBase):
    """
    Routes documents, by run, to callbacks it creates from factory functions.

    A RunRouter is callable, and it is has the signature ``router(name, doc)``,
    suitable for subscribing to the RunEngine.

    The RunRouter maintains a list of factory functions with the signature
    ``callback_factory(start_doc)``. When the router receives a RunStart
    document, it passes it to each ``callback_factory`` function. Each factory
    should return ``None`` ("I am not interested in this run,") or a callback
    function with the signature ``cb(name, doc)``. All future documents related
    to that run will be forwarded to ``cb``. When the run is complete, the
    RunRouter will drop all its references to ``cb``. It is up to
    ``callback_factory`` whether to return a new callable each time (having a
    lifecycle of one run, garbage collected thereafter), or to return the same
    object every time, or some other pattern.

    To summarize, the RunRouter's promise is that it will call each
    ``callback_factory`` with each new RunStart document and that it will
    forward all other documents from that run to whatever ``callback_factory``
    returns (if not None).

    Parameters
    ----------
    callback_factories : list
        A list of callables with the signature:

            callback_factory(start_doc)

        which should return ``None`` or another callable with this signature:

            callback(name, doc)
    """
    def __init__(self, callback_factories):
        self.callback_factories = callback_factories
        self.callbacks = defaultdict(list)  # start uid -> callback_list
        self.descriptors = {}  # descriptor uid -> start uid
        self.resources = {}  # resource uid -> start uid

    def _event_or_bulk_event(self, doc):
        descriptor_uid = doc['descriptor']
        try:
            start_uid = self.descriptors[descriptor_uid]
        except KeyError:
            # The belongs to a run that we are not interested in.
            return []
        return self.callbacks[start_uid]

    def event(self, doc):
<<<<<<< HEAD
        for cbs in self._event_or_bulk_event(doc):
            for cb in cbs:
                cb('event', doc)

    def bulk_event(self, doc):
        for cbs in self._event_or_bulk_event(doc):
            for cb in cbs:
=======
        for cb_list in self._event_or_bulk_event(doc):
            for cb in cb_list:
                cb('event', doc)

    def bulk_event(self, doc):
        for cb_list in self._event_or_bulk_event(doc):
            for cb in cb_list:
>>>>>>> abc46003
                cb('bulk_event', doc)

    def _datum_or_bulk_datum(self, doc):
        resource_uid = doc['resource']
        try:
            start_uid = self.resources[resource_uid]
        except KeyError:
            # The belongs to a run that we are not interested in.
            return []
        return self.callbacks[start_uid]

    def datum(self, doc):
<<<<<<< HEAD
        for cbs in self._datum_or_bulk_datum(doc):
            for cb in cbs:
                cb('datum', doc)

    def bulk_datum(self, doc):
        for cbs in self._datum_or_bulk_datum(doc):
            for cb in cbs:
=======
        for cb_list in self._datum_or_bulk_datum(doc):
            for cb in cb_list:
                cb('datum', doc)

    def bulk_datum(self, doc):
        for cb_list in self._datum_or_bulk_datum(doc):
            for cb in cb_list:
>>>>>>> abc46003
                cb('bulk_datum', doc)

    def descriptor(self, doc):
        start_uid = doc['run_start']
        all_cbs = self.callbacks[start_uid]
        if not all_cbs:
            # This belongs to a run we are not interested in.
            return
        self.descriptors[doc['uid']] = start_uid
<<<<<<< HEAD
        for cbs in all_cbs:
            for cb in cbs:
=======
        for cb_list in cbs:
            for cb in cb_list:
>>>>>>> abc46003
                cb('descriptor', doc)

    def resource(self, doc):
        start_uid = doc['run_start']
        all_cbs = self.callbacks[start_uid]
        if not cbs:
            # This belongs to a run we are not interested in.
            return
        self.resources[doc['uid']] = start_uid
<<<<<<< HEAD
        for cbs in all_cbs:
            for cb in cbs:
=======
        for cb_list in cbs:
            for cb in cb_list:
>>>>>>> abc46003
                cb('resource', doc)

    def start(self, doc):
        for callback_factory in self.callback_factories:
<<<<<<< HEAD
            cbs = callback_factory(doc)
            if cbs is None:
                # The callback_factory is not interested in this run.
                continue
            self.callbacks[doc['uid']].append(cbs)
=======
            cb_list = callback_factory(doc)
            if cb_list is None:
                # The callback_factory is not interested in this run.
                continue
            self.callbacks[doc['uid']].append(cb_list)
>>>>>>> abc46003

    def stop(self, doc):
        start_uid = doc['run_start']
        # Clean up references.
        all_cbs = self.callbacks.pop(start_uid)
        if not all_cbs:
            return
        for k, v in list(self.descriptors.items()):
            if v == start_uid:
                del self.descriptors[k]
        for k, v in list(self.resources.items()):
            if v == start_uid:
                del self.resources[k]
<<<<<<< HEAD
        for cbs in all_cbs:
            for cb in cbs:
=======
        for cb_list in cbs:
            for cb in cb_list:
>>>>>>> abc46003
                cb('stop', doc)


class CallbackCounter:
    "As simple as it sounds: count how many times a callback is called."
    # Wrap itertools.count in something we can use as a callback.
    def __init__(self):
        self.counter = count()
        self(None, {})  # Pass a fake doc to prime the counter (start at 1).

    def __call__(self, name, doc):
        self.value = next(self.counter)


def print_metadata(name, doc):
    "Print all fields except uid and time."
    for field, value in sorted(doc.items()):
        # uid is returned by the RunEngine, and time is self-evident
        if field not in ['time', 'uid']:
            print('{0}: {1}'.format(field, value))


def collector(field, output):
    """
    Build a function that appends data to a list.

    This is useful for testing but not advised for general use. (There is
    probably a better way to do whatever you want to do!)

    Parameters
    ----------
    field : str
        the name of a data field in an Event
    output : mutable iterable
        such as a list

    Returns
    -------
    func : function
        expects one argument, an Event dictionary
    """
    def f(name, event):
        output.append(event['data'][field])

    return f


def format_num(x, max_len=11, pre=5, post=5):
    if (abs(x) > 10**pre or abs(x) < 10**-post) and x != 0:
        x = '%.{}e'.format(post) % x
    else:
        x = '%{}.{}f'.format(pre, post) % x

    return x


def get_obj_fields(fields):
    """
    If fields includes any objects, get their field names using obj.describe()

    ['det1', det_obj] -> ['det1, 'det_obj_field1, 'det_obj_field2']"
    """
    string_fields = []
    for field in fields:
        if isinstance(field, str):
            string_fields.append(field)
        else:
            try:
                field_list = sorted(field.describe().keys())
            except AttributeError:
                raise ValueError("Fields must be strings or objects with a "
                                 "'describe' method that return a dict.")
            string_fields.extend(field_list)
    return string_fields


class CollectThenCompute(CallbackBase):

    def __init__(self):
        self._start_doc = None
        self._stop_doc = None
        self._events = deque()
        self._descriptors = deque()

    def start(self, doc):
        self._start_doc = doc
        super().start(doc)

    def descriptor(self, doc):
        self._descriptors.append(doc)
        super().descriptor(doc)

    def event(self, doc):
        self._events.append(doc)
        super().event(doc)

    def stop(self, doc):
        self._stop_doc = doc
        self.compute()
        super().stop(doc)

    def reset(self):
        self._start_doc = None
        self._stop_doc = None
        self._events.clear()
        self._descriptors.clear()

    def compute(self):
        raise NotImplementedError("This method must be defined by a subclass.")


class Table(CallbackBase):
    '''Live updating table

    Parameters
    ----------
    start_doc : dict
        RunStart document

    fields : list
         List of fields to add to the table.

    stream_name : str, optional
         The event stream to watch for

    print_header_interval : int, optional
         Reprint the header every this many lines, defaults to 50

    min_width : int, optional
         The minimum width is spaces of the data columns.  Defaults to 12

    default_prec : int, optional
         Precision to use if it can not be found in descriptor, defaults to 3

    extra_pad : int, optional
         Number of extra spaces to put around the printed data, defaults to 1

    logbook : callable, optional
        Must take a sting as the first positional argument

           def logbook(input_str):
                pass

    out : callable, optional
        Function to call to 'print' a line.  Defaults to `print`
    '''
    _FMTLOOKUP = {'s': '{pad}{{{k}: >{width}.{prec}{dtype}}}{pad}',
                  'f': '{pad}{{{k}: >{width}.{prec}{dtype}}}{pad}',
                  'g': '{pad}{{{k}: >{width}.{prec}{dtype}}}{pad}',
                  'd': '{pad}{{{k}: >{width}{dtype}}}{pad}'}
    _FMT_MAP = {'number': 'f',
                'integer': 'd',
                'string': 's',
                }
    _fm_sty = namedtuple('fm_sty', ['width', 'prec', 'dtype'])
    water_mark = ("{st[plan_type]} {st[plan_name]} ['{st[uid]:.8s}'] "
                  "(scan num: {st[scan_id]})")
    ev_time_key = 'SUPERLONG_EV_TIMEKEY_THAT_I_REALLY_HOPE_NEVER_CLASHES'

    def __init__(self, start_doc, fields, *, stream_name='primary',
                 print_header_interval=50,
                 min_width=12, default_prec=3, extra_pad=1,
                 logbook=None, out=print):
        super().__init__(start_doc)
        self._header_interval = print_header_interval
        # expand objects
        self._fields = get_obj_fields(fields)
        self._stream = stream_name
        self._start = start_doc
        self._stop = None
        self._descriptors = set()
        self._pad_len = extra_pad
        self._extra_pad = ' ' * extra_pad
        self._min_width = min_width
        self._default_prec = default_prec
        self._format_info = OrderedDict([
            ('seq_num', self._fm_sty(10 + self._pad_len, '', 'd')),
            (self.ev_time_key, self._fm_sty(10 + 2 * extra_pad, 10, 's'))
        ])
        self._rows = []
        self.logbook = logbook
        self._sep_format = None
        self._out = out

    def descriptor(self, doc):
        def patch_up_precision(p):
            try:
                return int(p)
            except (TypeError, ValueError):
                return self._default_prec

        if doc['name'] != self._stream:
            return

        self._descriptors.add(doc['uid'])

        dk = doc['data_keys']
        for k in self._fields:
            width = max(self._min_width,
                        len(k) + 2,
                        self._default_prec + 1 + 2 * self._pad_len)
            try:
                dk_entry = dk[k]
            except KeyError:
                # this descriptor does not know about this key
                continue

            if dk_entry['dtype'] not in self._FMT_MAP:
                warnings.warn("The key {} will be skipped because LiveTable "
                              "does not know how to display the dtype {}"
                              "".format(k, dk_entry['dtype']))
                continue

            prec = patch_up_precision(dk_entry.get('precision',
                                                   self._default_prec))
            fmt = self._fm_sty(width=width,
                               prec=prec,
                               dtype=self._FMT_MAP[dk_entry['dtype']])

            self._format_info[k] = fmt

        self._sep_format = ('+' +
                            '+'.join('-' * f.width
                                     for f in self._format_info.values()) +
                            '+')
        self._main_fmnt = '|'.join(
            '{{: >{w}}}{pad}'.format(w=f.width - self._pad_len,
                                     pad=' ' * self._pad_len)
            for f in self._format_info.values())
        headings = [k if k != self.ev_time_key else 'time'
                    for k in self._format_info]
        self._header = ('|' +
                        self._main_fmnt.format(*headings) +
                        '|'
                        )
        self._data_formats = OrderedDict(
            (k, self._FMTLOOKUP[f.dtype].format(k=k,
                                                width=f.width-2*self._pad_len,
                                                prec=f.prec, dtype=f.dtype,
                                                pad=self._extra_pad))
            for k, f in self._format_info.items())

        self._count = 0

        self._print(self._sep_format)
        self._print(self._header)
        self._print(self._sep_format)
        super().descriptor(doc)

    def event(self, doc):
        # shallow copy so we can mutate
        if ensure_uid(doc['descriptor']) not in self._descriptors:
            return
        data = dict(doc['data'])
        self._count += 1
        if not self._count % self._header_interval:
            self._print(self._sep_format)
            self._print(self._header)
            self._print(self._sep_format)
        fmt_time = str(datetime.fromtimestamp(doc['time']).time())
        data[self.ev_time_key] = fmt_time
        data['seq_num'] = doc['seq_num']
        cols = [f.format(**{k: data[k]})
                # Show data[k] if k exists in this Event and is 'filled'.
                # (The latter is only applicable if the data is
                # externally-stored -- hence the fallback to `True`.)
                if ((k in data) and doc.get('filled', {}).get(k, True))
                # Otherwise use a placeholder of whitespace.
                else ' ' * self._format_info[k].width
                for k, f in self._data_formats.items()]
        self._print('|' + '|'.join(cols) + '|')
        super().event(doc)

    def stop(self, doc):
        if ensure_uid(doc['run_start']) != self._start['uid']:
            return

        # This sleep is just cosmetic. It improves the odds that the bottom
        # border is not printed until all the rows from events are printed,
        # avoiding this ugly scenario:
        #
        # |         4 | 22:08:56.7 |      0.000 |
        # +-----------+------------+------------+
        # generator scan ['6d3f71'] (scan num: 1)
        # Out[2]: |         5 | 22:08:56.8 |      0.000 |
        ttime.sleep(0.1)

        if self._sep_format is not None:
            self._print(self._sep_format)
        self._stop = doc

        wm = self.water_mark.format(st=self._start)
        self._out(wm)
        if self.logbook:
            self.logbook('\n'.join([wm] + self._rows))
        super().stop(doc)

    def _print(self, out_str):
        self._rows.append(out_str)
        self._out(out_str)


class LiveTable(Table):
    '''Live updating table

    See also Table, a version of this with a life-cycle of one Run. This is an
    older implementation that has a life-cycle of an unlimited number of Runs.

    Parameters
    ----------
    fields : list
         List of fields to add to the table.

    stream_name : str, optional
         The event stream to watch for

    print_header_interval : int, optional
         Reprint the header every this many lines, defaults to 50

    min_width : int, optional
         The minimum width is spaces of the data columns.  Defaults to 12

    default_prec : int, optional
         Precision to use if it can not be found in descriptor, defaults to 3

    extra_pad : int, optional
         Number of extra spaces to put around the printed data, defaults to 1

    logbook : callable, optional
        Must take a sting as the first positional argument

           def logbook(input_str):
                pass

    out : callable, optional
        Function to call to 'print' a line.  Defaults to `print`
    '''
    def __init__(self, fields, *, stream_name='primary',
                 print_header_interval=50,
                 min_width=12, default_prec=3, extra_pad=1,
                 logbook=None, out=print):
        super().__init__(start_doc={}, fields=fields, stream_name=stream_name,
                         print_header_interval=print_header_interval,
                         min_width=min_width, default_prec=default_prec,
                         extra_pad=extra_pad, logbook=logbook, out=out)

    def start(self, doc):
        self._rows = []
        self._start = doc
        self._stop = None
        self._sep_format = None<|MERGE_RESOLUTION|>--- conflicted
+++ resolved
@@ -128,15 +128,6 @@
         return self.callbacks[start_uid]
 
     def event(self, doc):
-<<<<<<< HEAD
-        for cbs in self._event_or_bulk_event(doc):
-            for cb in cbs:
-                cb('event', doc)
-
-    def bulk_event(self, doc):
-        for cbs in self._event_or_bulk_event(doc):
-            for cb in cbs:
-=======
         for cb_list in self._event_or_bulk_event(doc):
             for cb in cb_list:
                 cb('event', doc)
@@ -144,7 +135,6 @@
     def bulk_event(self, doc):
         for cb_list in self._event_or_bulk_event(doc):
             for cb in cb_list:
->>>>>>> abc46003
                 cb('bulk_event', doc)
 
     def _datum_or_bulk_datum(self, doc):
@@ -157,15 +147,6 @@
         return self.callbacks[start_uid]
 
     def datum(self, doc):
-<<<<<<< HEAD
-        for cbs in self._datum_or_bulk_datum(doc):
-            for cb in cbs:
-                cb('datum', doc)
-
-    def bulk_datum(self, doc):
-        for cbs in self._datum_or_bulk_datum(doc):
-            for cb in cbs:
-=======
         for cb_list in self._datum_or_bulk_datum(doc):
             for cb in cb_list:
                 cb('datum', doc)
@@ -173,7 +154,6 @@
     def bulk_datum(self, doc):
         for cb_list in self._datum_or_bulk_datum(doc):
             for cb in cb_list:
->>>>>>> abc46003
                 cb('bulk_datum', doc)
 
     def descriptor(self, doc):
@@ -183,13 +163,8 @@
             # This belongs to a run we are not interested in.
             return
         self.descriptors[doc['uid']] = start_uid
-<<<<<<< HEAD
-        for cbs in all_cbs:
-            for cb in cbs:
-=======
         for cb_list in cbs:
             for cb in cb_list:
->>>>>>> abc46003
                 cb('descriptor', doc)
 
     def resource(self, doc):
@@ -199,30 +174,17 @@
             # This belongs to a run we are not interested in.
             return
         self.resources[doc['uid']] = start_uid
-<<<<<<< HEAD
-        for cbs in all_cbs:
-            for cb in cbs:
-=======
         for cb_list in cbs:
             for cb in cb_list:
->>>>>>> abc46003
                 cb('resource', doc)
 
     def start(self, doc):
         for callback_factory in self.callback_factories:
-<<<<<<< HEAD
-            cbs = callback_factory(doc)
-            if cbs is None:
-                # The callback_factory is not interested in this run.
-                continue
-            self.callbacks[doc['uid']].append(cbs)
-=======
             cb_list = callback_factory(doc)
             if cb_list is None:
                 # The callback_factory is not interested in this run.
                 continue
             self.callbacks[doc['uid']].append(cb_list)
->>>>>>> abc46003
 
     def stop(self, doc):
         start_uid = doc['run_start']
@@ -236,13 +198,8 @@
         for k, v in list(self.resources.items()):
             if v == start_uid:
                 del self.resources[k]
-<<<<<<< HEAD
-        for cbs in all_cbs:
-            for cb in cbs:
-=======
         for cb_list in cbs:
             for cb in cb_list:
->>>>>>> abc46003
                 cb('stop', doc)
 
 
